# =========================================================================== #
# +++++++++++++++++++++++++++ DETECT OPERATING SYSTEM +++++++++++++++++++++++ #
# =========================================================================== #

# Rileva il sistema operativo per caricare configurazioni specifiche
case "$(uname -s)" in
    Darwin)
        export OS_TYPE='macOS'
        ;;
    Linux)
        export OS_TYPE='Linux'
        ;;
    *)
        export OS_TYPE='Other'
        ;;
esac

# =========================================================================== #
# +++++++++++++++++++++++++++ BASE CONFIGURATION ++++++++++++++++++++++++++++ #
# =========================================================================== #

# =============== Startup Commands =============== #
# fastfetch # Assicurati che sia installato su entrambi i sistemi

# =============== Helper Functions ============== #
# Function to check for duplicates in the PATH
check_path_dupes() {
  echo $PATH | tr ':' '\n' | sort | uniq -d
}

# Optimized function to configure the PATH in batch mode
setup_path() {
  # Initial base path (standard per sistemi UNIX-like)
  local base_path="/usr/bin:/bin:/usr/sbin:/sbin:/usr/local/bin"
  
  # Array per percorsi (dipendenti dall'OS)
  local prepend_dirs=()
  local append_dirs=()

  if [[ "$OS_TYPE" == 'macOS' ]]; then
    # --- Percorsi per macOS ---
    prepend_dirs=(
      "/opt/homebrew/bin"
      "$HOME/.local/bin"
      "/usr/local/bin"
      "/opt/homebrew/opt/llvm/bin"
    )
    append_dirs=(
      "$HOME/.nix-profile/bin"
      "/nix/var/nix/profiles/default/bin"
      "/run/current-system/sw/bin"
      "$HOME/.cabal/bin"
      "$HOME/.ghcup/bin"
      "$HOME/.ada/bin"
      "$HOME/.cargo/bin"
      "$GOPATH/bin"
      "$GOROOT/bin"
      "$HOME/.config/emacs/bin"
      "/opt/homebrew/opt/openjdk/bin" 
      "/usr/local/texlive/2025/bin/universal-darwin"
      "/Library/TeX/texbin"
      "$ANDROID_HOME/tools"
      "$ANDROID_HOME/tools/bin"
      "$ANDROID_HOME/platform-tools"
      "/usr/local/git/bin"
      "/usr/local/mysql/bin"
      "/opt/homebrew/opt/ncurses/bin"
      "$HOME/00_ENV/miniforge3/bin"
      "$HOME/00_ENV/miniforge3/condabin"
      "$HOME/.lcs-bin"
      "$HOME/Library/Application Support/JetBrains/Toolbox/scripts"
    )
  elif [[ "$OS_TYPE" == 'Linux' ]]; then
    # --- Percorsi per Linux ---
    prepend_dirs=(
      "/usr/local/bin"
      "$HOME/.local/bin"
      "/home/linuxbrew/.linuxbrew/bin"
    )
    append_dirs=(
      "$HOME/.nix-profile/bin"
      "/nix/var/nix/profiles/default/bin"
      "/run/current-system/sw/bin"
      "$HOME/.cabal/bin"
      "$HOME/.ghcup/bin"
      "$HOME/.ada/bin"
      "$HOME/.cargo/bin"
      "$GOPATH/bin"
      "$GOROOT/bin"
      "$HOME/.config/emacs/bin"
      "$HOME/.local/share/fnm"
      "$ANDROID_HOME/tools"
      "$ANDROID_HOME/tools/bin"
      "$ANDROID_HOME/platform-tools"
      "$HOME/00_ENV/miniforge3/bin"
      "$HOME/00_ENV/miniforge3/condabin"
      "$HOME/.lcs-bin"
    )
  fi

  local final_path="$base_path"
  
  # Aggiunge percorsi da anteporre (prepend)
  for dir in "${prepend_dirs[@]}"; do
    if [[ -d "$dir" && ":$final_path:" != *":$dir:"* ]]; then
      final_path="$dir:$final_path"
    fi
  done
  
  # Aggiunge percorsi da accodare (append)
  for dir in "${append_dirs[@]}"; do
    if [[ -d "$dir" && ":$final_path:" != *":$dir:"* ]]; then
      final_path="$final_path:$dir"
    fi
  done
  
  export PATH="$final_path"
}

# =========================================================================== #
# +++++++++++++++++++++++++++++ PATH CONFIGURATION ++++++++++++++++++++++++++ #
# =========================================================================== #

# Setup PATH in batch mode
setup_path

# =============== Terminal Variables ============= #
if [ "$TERM" = "xterm-kitty" ]; then
    export TERM=xterm-kitty
else
    export TERM=xterm-256color
fi

# Variabili d'ambiente specifiche per OS
if [[ "$OS_TYPE" == 'macOS' ]]; then
  # LLVM Flags (tipico per Homebrew su macOS)
  export LDFLAGS="-L/opt/homebrew/opt/llvm/lib"
  export CPPFLAGS="-I/opt/homebrew/opt/llvm/include"
  # C/C++ Libraries
  export CPATH=/opt/homebrew/include
  # OpenJDK
  export CPPFLAGS="-I/opt/homebrew/opt/openjdk/include"
fi

# Perl CPAN
eval "$(perl -I$HOME/00_ENV/perl5/lib/perl5 -Mlocal::lib=$HOME/00_ENV/perl5)"

# Path to your oh-my-zsh installation.
export ZSH="$HOME/.oh-my-zsh"

# Set name of the theme to load
ZSH_THEME="robbyrussell"

# Set up XDG Base Directory Specification
export XDG_CONFIG_HOME="$HOME/.config"

# Set default editor
export EDITOR="nvim"

# =========================================================================== #
# +++++++++++++++++++++++++++++++ OH-MY-ZSH +++++++++++++++++++++++++++++++ #
# =========================================================================== #

# Would you like to use another custom folder than $ZSH/custom?
ZSH_CUSTOM=$HOME/.config/zsh

# Which plugins would you like to load?
# Note: zsh-syntax-highlighting must be the last plugin to work correctly
plugins=( 
    git
    sudo
    extract
    colored-man-pages
    zsh-autosuggestions
    zsh-syntax-highlighting 
)

source $ZSH/oh-my-zsh.sh

# Cache di ZSH
export ZSH_COMPDUMP="$ZSH/cache/.zcompdump-$HOST"

# =========================================================================== #
# +++++++++++++++++++++++++++ ENVIRONMENT VARIABLES +++++++++++++++++++++++++ #
# =========================================================================== #

# ------------ Homebrew / Linuxbrew ------------- #
# Cerca Homebrew nei percorsi standard di macOS e Linux
if [ -x "/opt/homebrew/bin/brew" ]; then # macOS Apple Silicon
  eval "$(/opt/homebrew/bin/brew shellenv)"
elif [ -x "/usr/local/bin/brew" ]; then # macOS Intel
  eval "$(/usr/local/bin/brew shellenv)"
elif [ -f "/home/linuxbrew/.linuxbrew/bin/brew" ]; then # Linux
  eval "$(/home/linuxbrew/.linuxbrew/bin/brew shellenv)"
fi

# ------------ Nix ------------------ #
if [ -e '/nix/var/nix/profiles/default/etc/profile.d/nix-daemon.sh' ]; then
  . '/nix/var/nix/profiles/default/etc/profile.d/nix-daemon.sh'
elif [ -e "$HOME/.nix-profile/etc/profile.d/nix.sh" ]; then
  . "$HOME/.nix-profile/etc/profile.d/nix.sh"
fi

# =========================================================================== #
# +++++++++++++++++++++ LINGUAGGI E STRUMENTI DI SVILUPPO +++++++++++++++++++ #
# =========================================================================== #

# Haskell (ghcup-env) - Generalizzato con $HOME
[ -f "$HOME/.ghcup/env" ] && . "$HOME/.ghcup/env"

# GO Language 
export GOROOT=/usr/local/go
export GOPATH=$HOME/00_ENV/go

# ------------ Java - Gestione Intelligente di JAVA_HOME ------------ #

# Prima di tutto, diamo priorità a SDKMAN! se è installato.
if [[ -s "$HOME/.sdkman/bin/sdkman-init.sh" ]]; then
  # SDKMAN! trovato. Lasciamo che gestisca tutto.
  export SDKMAN_DIR="$HOME/.sdkman"
  source "$HOME/.sdkman/bin/sdkman-init.sh"
else
  # SDKMAN! non trovato. Usiamo la nostra logica di fallback per auto-rilevare Java.

  setup_java_home_fallback() {
    if [[ "$OS_TYPE" == 'macOS' ]]; then
      # Su macOS, usiamo l'utility fornita dal sistema
      if [ -x "/usr/libexec/java_home" ]; then
        export JAVA_HOME=$(/usr/libexec/java_home)
        export PATH="$JAVA_HOME/bin:$PATH"
      fi
    elif [[ "$OS_TYPE" == 'Linux' ]]; then
      local found_java_home=""

      # Metodo 1: Per sistemi basati su Debian/Ubuntu/Fedora (usa update-alternatives)
      if command -v update-alternatives &>/dev/null && command -v java &>/dev/null; then
        local java_path=$(readlink -f $(which java))
        if [[ -n "$java_path" ]]; then
          found_java_home="${java_path%/bin/java}"
        fi
      fi

      # Metodo 2: Per sistemi Arch Linux (usa archlinux-java)
      if [[ -z "$found_java_home" ]] && command -v archlinux-java &>/dev/null; then
          local java_env=$(archlinux-java get)
          if [[ -n "$java_env" ]]; then
              found_java_home="/usr/lib/jvm/$java_env"
          fi
      fi

      # Metodo 3: Fallback generico cercando in /usr/lib/jvm
      if [[ -z "$found_java_home" ]] && [[ -d "/usr/lib/jvm" ]]; then
          found_java_home=$(find /usr/lib/jvm -maxdepth 1 -type d -name "java-*-openjdk*" | sort -V | tail -n 1)
      fi
      
      # Esporta le variabili solo se abbiamo trovato un percorso valido
      if [[ -n "$found_java_home" && -d "$found_java_home" ]]; then
        export JAVA_HOME="$found_java_home"
        export PATH="$JAVA_HOME/bin:$PATH"
      else
        echo "⚠️  Attenzione: Impossibile determinare JAVA_HOME automaticamente e SDKMAN! non è installato."
        echo "    Per favore, installa Java e/o SDKMAN!, o imposta JAVA_HOME manualmente."
      fi
    fi
  }

  # Esegui la funzione di fallback
  setup_java_home_fallback
fi

# Android ADB (il percorso potrebbe variare su Linux)
export ANDROID_HOME="$HOME/Library/Android/Sdk" # macOS
if [[ "$OS_TYPE" == 'Linux' ]]; then
    # Linux
   export ANDROID_HOME="$HOME/Android/Sdk" 
fi

# FNM (Fast Node Manager)
if command -v fnm &>/dev/null; then
    eval "$(fnm env --use-on-cd --shell zsh)"
fi

# =========================================================================== #
# +++++++++++++++++++++++++++ GLOBAL VARIABLES ++++++++++++++++++++++++++++++ #
# =========================================================================== #
# Questi sono percorsi personali e dovrebbero funzionare se il volume è montato

# LCS.Data Volume
export LCS_Data="/Volumes/LCS.Data"
if [[ ! -d "$LCS_Data" && "$OS_TYPE" == 'macOS' ]]; then
  echo "⚠️  Attenzione: Il volume LCS.Data non è montato"
elif [[ "$OS_TYPE" == 'Linux' ]]; then
    # Su Linux i volumi esterni vengono montati altrove, es. /media/utente/LCS.Data
    export LCS_Data="/media/$USER/LCS.Data"
    if [ ! -d "$LCS_Data" ]; then
        echo "⚠️  Attenzione: Il volume LCS.Data non sembra montato in $LCS_Data"
    fi
fi

# Configuration System Directory
export CONFIG_DIR="$HOME/.config"

# Clang-Format Configuration
export CLANG_FORMAT_CONFIG="$HOME/.config/clang-format/.clang-format"

# BLOG Variables (dipendono da LCS_Data)
export BLOG_POSTS_DIR="$LCS_Data/Blog/CS-Topics/content/posts/"
export BLOG_STATIC_IMAGES_DIR="$LCS_Data/Blog/CS-Topics/static/images"
export IMAGES_SCRIPT_PATH="$LCS_Data/Blog/Automatic-Updates/images.py"
export OBSIDIAN_ATTACHMENTS_DIR="$HOME/Documents/Obsidian-Vault/XSPC-Vault/Blog/images"

# =========================================================================== #
# ++++++++++++++++++++++ PERSONAL CONFIGURATION - THEMES ++++++++++++++++++++ #
# =========================================================================== #
# Questa sezione è quasi interamente cross-platform

# -------------------------------- VI-MODE ---------------------------------- #
bindkey -v
export KEYTIMEOUT=10
zle -N zle-keymap-select
zle -N zle-line-init
function zle-line-init() { zle -K viins }
function zle-keymap-select() {
  case $KEYMAP in
    viins) zle-line-init ;;
    vicmd) zle reset-prompt ;;
  esac
}

# -------------------------------- PROMPT ----------------------------------- #
# Oh My Posh - Prompt personalizzato
eval "$(oh-my-posh init zsh --config $XDG_CONFIG_HOME/oh-my-posh/lcs-dev.omp.json)"

# --------------------------------- COLORS ---------------------------------- #
# --------------- FZF --------------- #
# Set up fzf key bindings and fuzzy completion
eval "$(fzf --zsh)"

_gen_fzf_default_opts() {
# ---------- Setup FZF theme -------- #
# Scheme name: Tokyo Night

local color00='#1a1b26'  # background
local color01='#16161e'  # darker background
local color02='#2f3549'  # selection background
local color03='#414868'  # comments
local color04='#787c99'  # dark foreground
local color05='#a9b1d6'  # foreground
local color06='#c0caf5'  # light foreground
local color07='#cfc9c2'  # lighter foreground
local color08='#f7768e'  # red
local color09='#ff9e64'  # orange
local color0A='#e0af68'  # yellow
local color0B='#9ece6a'  # green
local color0C='#2ac3de'  # cyan
local color0D='#7aa2f7'  # blue
local color0E='#bb9af7'  # purple
local color0F='#cfc9c2'  # grey/white

export FZF_DEFAULT_OPTS="$FZF_DEFAULT_OPTS"\
" --color=bg+:$color01,bg:$color00,spinner:$color0C,hl:$color0D"\
" --color=fg:$color04,header:$color0D,info:$color0A,pointer:$color0C"\
" --color=marker:$color0C,fg+:$color06,prompt:$color0A,hl+:$color0D"
}

_gen_fzf_default_opts

# ------ Use fd instead of fzf ------ #
export FZF_DEFAULT_COMMAND="fd --hidden --strip-cwd-prefix --exclude .git"
export FZF_CTRL_T_COMMAND="$FZF_DEFAULT_COMMAND"
export FZF_ALT_C_COMMAND="fd --type=d --hidden --strip-cwd-prefix --exclude .git"

# Use fd (https://github.com/sharkdp/fd) for listing path candidates.
_fzf_compgen_path() {
  fd --hidden --exclude .git . "$1"
}

# Use fd to generate the list for directory completion
_fzf_compgen_dir() {
  fd --type=d --hidden --exclude .git . "$1"
}

source ~/.config/fzf-git/fzf-git.sh


export FZF_CTRL_T_OPTS="--preview 'bat -n --color=always --line-range :500 {}'"
export FZF_ALT_C_OPTS="--preview 'eza --tree --color=always {} | head -200'"

# Advanced customization of fzf options via _fzf_comprun function
_fzf_comprun() {
  local command=$1
  shift

  case "$command" in
    cd)           fzf --preview 'eza --tree --color=always {} | head -200'   "$@" ;;
    export|unset) fzf --preview "eval 'echo $'{}"         "$@" ;;
    ssh)          fzf --preview 'dig {}'                  "$@" ;;
    *)            fzf --preview "bat -n --color=always --line-range :500 {}" "$@" ;;
  esac
}

# --------- Bat (better cat) -------- #
export BAT_THEME=tokyonight_night

# =========================================================================== #
# +++++++++++++++++++++++++++ APPLICATIONS OPTIONS ++++++++++++++++++++++++++ #
# =========================================================================== #

# ------- Zoxide (better cd) -------- #
eval "$(zoxide init zsh)"

# ------------ ngrok & Angular (cross-platform) ---------------- #
if command -v ngrok &>/dev/null; then eval "$(ngrok completion)"; fi
if command -v ng &>/dev/null; then source <(ng completion script); fi

# -------------- PyENV -------------- #
export PYENV_ROOT="$HOME/.pyenv"
[[ -d $PYENV_ROOT/bin ]] && export PATH="$PYENV_ROOT/bin:$PATH"
eval "$(pyenv init -)"

# >>> Conda initialize >>>
# !! Generalizzato con $HOME !!
__conda_setup="$('$HOME/00_ENV/miniforge3/bin/conda' 'shell.zsh' 'hook' 2> /dev/null)"
if [ $? -eq 0 ]; then
    eval "$__conda_setup"
else
    if [ -f "$HOME/00_ENV/miniforge3/etc/profile.d/conda.sh" ]; then
        . "$HOME/00_ENV/miniforge3/etc/profile.d/conda.sh"
    else
        export PATH="$HOME/00_ENV/miniforge3/bin:$PATH"
    fi
fi
unset __conda_setup
# <<< Conda initialize <<<

# =========================================================================== #
# ++++++++++++++++++++++++++++++++ ALIASES +++++++++++++++++++++++++++++++++++ #
# =========================================================================== #

# --- Alias Comuni (Cross-Platform) ---
alias ..="cd .."
alias ...="cd ../.."
alias ....="cd ../../.."
alias .....="cd ../../../.."
alias ......="cd ../../../../.."
alias ls="eza --color=always --long --git --icons=always"
eval $(thefuck --alias)
eval $(thefuck --alias fk)
alias cd="z"
alias c="clear"
alias ranger='TERM=screen-256color ranger'
alias clang-format='clang-format -style=file:$CLANG_FORMAT_CONFIG'

# --- Alias Specifici per OS ---
if [[ "$OS_TYPE" == 'macOS' ]]; then
  alias compile="clang++ -std=c++20 -O3 -march=native -flto=thin -ffast-math -I/usr/local/include"
  alias tailscale="/Applications/Tailscale.app/Contents/MacOS/Tailscale"
  alias mysql=/usr/local/mysql/bin/mysql
  alias mysqladmin=/usr/local/mysql/bin/mysqladmin
  alias gcc='gcc-15' # Usa gcc di Homebrew
  alias lldb='/usr/bin/lldb'
elif [[ "$OS_TYPE" == 'Linux' ]]; then
  alias compile="g++ -std=c++20 -O3 -march=native -flto -ffast-math"
  alias gcc='gcc'
  alias lldb='lldb'
fi

# =========================================================================== #

<<<<<<< HEAD

#THIS MUST BE AT THE END OF THE FILE FOR SDKMAN TO WORK!!!
export SDKMAN_DIR="$HOME/.sdkman"
[[ -s "$HOME/.sdkman/bin/sdkman-init.sh" ]] && source "$HOME/.sdkman/bin/sdkman-init.sh"


# BEGIN opam configuration
# This is useful if you're using opam as it adds:
#   - the correct directories to the PATH
#   - auto-completion for the opam binary
# This section can be safely removed at any time if needed.
[[ ! -r '/Users/lcs-dev/.opam/opam-init/init.zsh' ]] || source '/Users/lcs-dev/.opam/opam-init/init.zsh' > /dev/null 2> /dev/null
# END opam configuration
=======
#THIS MUST BE AT THE END OF THE FILE FOR SDKMAN TO WORK!!!
export SDKMAN_DIR="$HOME/.sdkman"
[[ -s "$HOME/.sdkman/bin/sdkman-init.sh" ]] && source "$HOME/.sdkman/bin/sdkman-init.sh"
>>>>>>> cbd5e729
<|MERGE_RESOLUTION|>--- conflicted
+++ resolved
@@ -40,36 +40,36 @@
   if [[ "$OS_TYPE" == 'macOS' ]]; then
     # --- Percorsi per macOS ---
     prepend_dirs=(
-      "/opt/homebrew/bin"
-      "$HOME/.local/bin"
-      "/usr/local/bin"
-      "/opt/homebrew/opt/llvm/bin"
-    )
+    "/opt/homebrew/bin"
+    "$HOME/.local/bin"
+    "/usr/local/bin"
+    "/opt/homebrew/opt/llvm/bin"
+  )
     append_dirs=(
-      "$HOME/.nix-profile/bin"
-      "/nix/var/nix/profiles/default/bin"
-      "/run/current-system/sw/bin"
-      "$HOME/.cabal/bin"
-      "$HOME/.ghcup/bin"
-      "$HOME/.ada/bin"
-      "$HOME/.cargo/bin"
-      "$GOPATH/bin"
-      "$GOROOT/bin"
-      "$HOME/.config/emacs/bin"
-      "/opt/homebrew/opt/openjdk/bin" 
-      "/usr/local/texlive/2025/bin/universal-darwin"
-      "/Library/TeX/texbin"
-      "$ANDROID_HOME/tools"
-      "$ANDROID_HOME/tools/bin"
-      "$ANDROID_HOME/platform-tools"
-      "/usr/local/git/bin"
-      "/usr/local/mysql/bin"
-      "/opt/homebrew/opt/ncurses/bin"
-      "$HOME/00_ENV/miniforge3/bin"
-      "$HOME/00_ENV/miniforge3/condabin"
-      "$HOME/.lcs-bin"
-      "$HOME/Library/Application Support/JetBrains/Toolbox/scripts"
-    )
+    "$HOME/.nix-profile/bin"
+    "/nix/var/nix/profiles/default/bin"
+    "/run/current-system/sw/bin"
+    "$HOME/.cabal/bin"
+    "$HOME/.ghcup/bin"
+    "$HOME/.ada/bin"
+    "$HOME/.cargo/bin"
+    "$GOPATH/bin"
+    "$GOROOT/bin"
+    "$HOME/.config/emacs/bin"
+    "/opt/homebrew/opt/openjdk/bin" 
+    "/usr/local/texlive/2025/bin/universal-darwin"
+    "/Library/TeX/texbin"
+    "$ANDROID_HOME/tools"
+    "$ANDROID_HOME/tools/bin"
+    "$ANDROID_HOME/platform-tools"
+    "/usr/local/git/bin"
+    "/usr/local/mysql/bin"
+    "/opt/homebrew/opt/ncurses/bin"
+    "$HOME/00_ENV/miniforge3/bin"
+    "$HOME/00_ENV/miniforge3/condabin"
+    "$HOME/.lcs-bin"
+    "$HOME/Library/Application Support/JetBrains/Toolbox/scripts"
+  )
   elif [[ "$OS_TYPE" == 'Linux' ]]; then
     # --- Percorsi per Linux ---
     prepend_dirs=(
@@ -106,7 +106,7 @@
       final_path="$dir:$final_path"
     fi
   done
-  
+
   # Aggiunge percorsi da accodare (append)
   for dir in "${append_dirs[@]}"; do
     if [[ -d "$dir" && ":$final_path:" != *":$dir:"* ]]; then
@@ -134,8 +134,8 @@
 # Variabili d'ambiente specifiche per OS
 if [[ "$OS_TYPE" == 'macOS' ]]; then
   # LLVM Flags (tipico per Homebrew su macOS)
-  export LDFLAGS="-L/opt/homebrew/opt/llvm/lib"
-  export CPPFLAGS="-I/opt/homebrew/opt/llvm/include"
+export LDFLAGS="-L/opt/homebrew/opt/llvm/lib"
+export CPPFLAGS="-I/opt/homebrew/opt/llvm/include"
   # C/C++ Libraries
   export CPATH=/opt/homebrew/include
   # OpenJDK
@@ -187,7 +187,7 @@
 # ------------ Homebrew / Linuxbrew ------------- #
 # Cerca Homebrew nei percorsi standard di macOS e Linux
 if [ -x "/opt/homebrew/bin/brew" ]; then # macOS Apple Silicon
-  eval "$(/opt/homebrew/bin/brew shellenv)"
+eval "$(/opt/homebrew/bin/brew shellenv)"
 elif [ -x "/usr/local/bin/brew" ]; then # macOS Intel
   eval "$(/usr/local/bin/brew shellenv)"
 elif [ -f "/home/linuxbrew/.linuxbrew/bin/brew" ]; then # Linux
@@ -200,6 +200,8 @@
 elif [ -e "$HOME/.nix-profile/etc/profile.d/nix.sh" ]; then
   . "$HOME/.nix-profile/etc/profile.d/nix.sh"
 fi
+
+# Note: Nix paths are already configured in the setup_path function
 
 # =========================================================================== #
 # +++++++++++++++++++++ LINGUAGGI E STRUMENTI DI SVILUPPO +++++++++++++++++++ #
@@ -287,7 +289,8 @@
 
 # LCS.Data Volume
 export LCS_Data="/Volumes/LCS.Data"
-if [[ ! -d "$LCS_Data" && "$OS_TYPE" == 'macOS' ]]; then
+# Check if the volume is already mounted
+if [ ! -d "$LCS_Data" ]; then
   echo "⚠️  Attenzione: Il volume LCS.Data non è montato"
 elif [[ "$OS_TYPE" == 'Linux' ]]; then
     # Su Linux i volumi esterni vengono montati altrove, es. /media/utente/LCS.Data
@@ -303,7 +306,8 @@
 # Clang-Format Configuration
 export CLANG_FORMAT_CONFIG="$HOME/.config/clang-format/.clang-format"
 
-# BLOG Variables (dipendono da LCS_Data)
+# -------------------------------- BLOG ------------------------------------- #
+# Variables for Blog Automation
 export BLOG_POSTS_DIR="$LCS_Data/Blog/CS-Topics/content/posts/"
 export BLOG_STATIC_IMAGES_DIR="$LCS_Data/Blog/CS-Topics/static/images"
 export IMAGES_SCRIPT_PATH="$LCS_Data/Blog/Automatic-Updates/images.py"
@@ -316,6 +320,8 @@
 
 # -------------------------------- VI-MODE ---------------------------------- #
 bindkey -v
+
+# Riduce il ritardo per il cambio modalità (0.1 secondi)
 export KEYTIMEOUT=10
 zle -N zle-keymap-select
 zle -N zle-line-init
@@ -449,6 +455,12 @@
 alias cd="z"
 alias c="clear"
 alias ranger='TERM=screen-256color ranger'
+
+# MySQL
+alias mysql=/usr/local/mysql/bin/mysql
+alias mysqladmin=/usr/local/mysql/bin/mysqladmin
+
+# Clang-Format alias
 alias clang-format='clang-format -style=file:$CLANG_FORMAT_CONFIG'
 
 # --- Alias Specifici per OS ---
@@ -458,7 +470,7 @@
   alias mysql=/usr/local/mysql/bin/mysql
   alias mysqladmin=/usr/local/mysql/bin/mysqladmin
   alias gcc='gcc-15' # Usa gcc di Homebrew
-  alias lldb='/usr/bin/lldb'
+alias lldb='/usr/bin/lldb'
 elif [[ "$OS_TYPE" == 'Linux' ]]; then
   alias compile="g++ -std=c++20 -O3 -march=native -flto -ffast-math"
   alias gcc='gcc'
@@ -467,7 +479,6 @@
 
 # =========================================================================== #
 
-<<<<<<< HEAD
 
 #THIS MUST BE AT THE END OF THE FILE FOR SDKMAN TO WORK!!!
 export SDKMAN_DIR="$HOME/.sdkman"
@@ -480,9 +491,4 @@
 #   - auto-completion for the opam binary
 # This section can be safely removed at any time if needed.
 [[ ! -r '/Users/lcs-dev/.opam/opam-init/init.zsh' ]] || source '/Users/lcs-dev/.opam/opam-init/init.zsh' > /dev/null 2> /dev/null
-# END opam configuration
-=======
-#THIS MUST BE AT THE END OF THE FILE FOR SDKMAN TO WORK!!!
-export SDKMAN_DIR="$HOME/.sdkman"
-[[ -s "$HOME/.sdkman/bin/sdkman-init.sh" ]] && source "$HOME/.sdkman/bin/sdkman-init.sh"
->>>>>>> cbd5e729
+# END opam configuration